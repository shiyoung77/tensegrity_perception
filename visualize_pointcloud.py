import os
import json
import open3d as o3d
import numpy as np
import cv2
import matplotlib.pyplot as plt
import sys

<<<<<<< HEAD
dataset = 'dataset/' + sys.argv[1]
=======
dataset = 'dataset/dusk_13'
>>>>>>> 4d167ea5
with open(os.path.join(dataset, 'config.json'), 'r') as f:
    cam_info = json.load(f)

prefix = 0
color_path = os.path.join(dataset, 'color', f'{prefix:04d}.png')
depth_path = os.path.join(dataset, 'depth', f'{prefix:04d}.png')

rgb_im = cv2.cvtColor(cv2.imread(color_path, cv2.IMREAD_COLOR), cv2.COLOR_BGR2RGB)
hsv_im = cv2.cvtColor(rgb_im, cv2.COLOR_RGB2HSV)
depth_im = cv2.imread(depth_path, cv2.IMREAD_UNCHANGED).astype(np.float32) / cam_info['depth_scale']

# def onclick(event):
#     print('%s click: button=%d, x=%d, y=%d, xdata=%f, ydata=%f' %
#           ('double' if event.dblclick else 'single', event.button,
#            event.x, event.y, event.xdata, event.ydata))

def get_color(event):
    if event.xdata and event.ydata:
        x = int(round(event.xdata))
        y = int(round(event.ydata))
        print(f"{x = }, {y = }, rgb: {rgb_im[y, x]}, hsv: {hsv_im[y, x]}")


fig, ax = plt.subplots(1, 2, figsize=(15, 6))
ax[0].imshow(rgb_im)
ax[1].imshow(depth_im)
# event_id_1 = fig.canvas.mpl_connect('button_press_event', get_color)
event_id_2 = fig.canvas.mpl_connect('motion_notify_event', get_color)
plt.show()

depth_im_o3d = o3d.geometry.Image(depth_im)
color_im_o3d = o3d.geometry.Image(rgb_im)

cam_intr_o3d = o3d.camera.PinholeCameraIntrinsic()
cam_intr_o3d.intrinsic_matrix = np.array(cam_info['cam_intr'])
rgbd_o3d = o3d.geometry.RGBDImage.create_from_color_and_depth(color_im_o3d, depth_im_o3d, depth_scale=1,
                                                              convert_rgb_to_intensity=False)
pcd = o3d.geometry.PointCloud.create_from_rgbd_image(rgbd_o3d, cam_intr_o3d)
o3d.visualization.draw_geometries_with_editing([pcd])

# show camera frame
# mesh_frame = o3d.geometry.TriangleMesh.create_coordinate_frame(size=0.1, origin=[0, 0, 0])
# o3d.visualization.draw_geometries([pcd, mesh_frame])<|MERGE_RESOLUTION|>--- conflicted
+++ resolved
@@ -6,11 +6,7 @@
 import matplotlib.pyplot as plt
 import sys
 
-<<<<<<< HEAD
 dataset = 'dataset/' + sys.argv[1]
-=======
-dataset = 'dataset/dusk_13'
->>>>>>> 4d167ea5
 with open(os.path.join(dataset, 'config.json'), 'r') as f:
     cam_info = json.load(f)
 
