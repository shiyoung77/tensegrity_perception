import time
import copy
import open3d as o3d
import numpy as np
import scipy.linalg as la


def timeit(f, n=1, need_compile=False):
    def wrapper(*args, **kwargs):
        if need_compile:  # ignore the first run if needs compile
            result = f(*args, **kwargs)
        print("------------------------------------------------------------------------")
        tic = time.time()
        for i in range(n):
            result = f(*args, **kwargs)
        total_time = time.time() - tic
        print(f"time elapsed: {total_time}s. Average running time: {total_time / n}s")
        return result
    return wrapper


def create_pcd(depth_im: np.ndarray,
               cam_intr: np.ndarray,
               color_im: np.ndarray = None,
               depth_scale: float = 1,
               depth_trunc: float = 1.5,
               cam_extr: np.ndarray = np.eye(4)):

    intrinsic_o3d = o3d.camera.PinholeCameraIntrinsic()
    intrinsic_o3d.intrinsic_matrix = cam_intr
    depth_im_o3d = o3d.geometry.Image(depth_im)
    if color_im is not None:
        color_im_o3d = o3d.geometry.Image(color_im)
        rgbd = o3d.geometry.RGBDImage.create_from_color_and_depth(color_im_o3d, depth_im_o3d,
            depth_scale=depth_scale, depth_trunc=depth_trunc, convert_rgb_to_intensity=False)
        pcd = o3d.geometry.PointCloud.create_from_rgbd_image(rgbd, intrinsic_o3d, extrinsic=cam_extr)
    else:
        pcd = o3d.geometry.PointCloud.create_from_depth_image(depth_im_o3d, intrinsic_o3d, extrinsic=cam_extr,
                                                              depth_scale=depth_scale, depth_trunc=depth_trunc)
    return pcd


def icp(src, tgt, max_iter=30, init=np.eye(4), inverse=False):
    if len(src.points) > len(tgt.points):
        return icp(tgt, src, max_iter, init=la.inv(init), inverse=True)

    reg = o3d.pipelines.registration
    # reg = cph.registration
    src.estimate_normals(o3d.geometry.KDTreeSearchParamHybrid(radius=0.01, max_nn=30))
    tgt.estimate_normals(o3d.geometry.KDTreeSearchParamHybrid(radius=0.01, max_nn=30))

    result_icp = reg.registration_icp(
        src, tgt, max_correspondence_distance=0.015,
        init=init,
        estimation_method=reg.TransformationEstimationPointToPoint(),
        criteria=reg.ICPConvergenceCriteria(max_iteration=max_iter))

    if inverse:
        result_icp.transformation = la.inv(result_icp.transformation)
    return result_icp


def plane_detection_ransac(pcd: o3d.geometry.PointCloud,
                           inlier_thresh: float,
                           max_iterations: int = 1000,
                           early_stop_thresh: float = 0.6,
                           visualize: bool = False):
    """detect plane (table) in a pointcloud for background removal

    Args:
        pcd (o3d.geometry.PointCloud): [input point cloud, assuming in the camera frame]
        inlier_thresh (float): [inlier distance threshold between a point to a plain]
        max_iterations (int): [max number of iteration to perform for RANSAC]
        early_stop_thresh (float): [inlier ratio to stop RANSAC early]

    Return:
        frame (np.ndarray): [z_dir is the estimated plane normal towards the camera, x_dir and y_dir randomly sampled]
        inlier ratio (float): [ratio of inliers in the estimated plane]
    """
    num_pts = len(pcd.points)
    pts = np.asarray(pcd.points)

    origin = None
    plane_normal = None
    max_inlier_ratio = 0
    max_num_inliers = 0

    for _ in range(max_iterations):
        # sample 3 points from the point cloud
        selected_indices = np.random.choice(num_pts, size=3, replace=False)
        selected_pts = pts[selected_indices]
        p1 = selected_pts[0]
        v1 = selected_pts[1] - p1
        v2 = selected_pts[2] - p1
        normal = np.cross(v1, v2)
        normal /= la.norm(normal)

        dist = np.abs((pts - p1) @ normal)
        num_inliers = np.sum(dist < inlier_thresh)
        inlier_ratio = num_inliers / num_pts

        if num_inliers > max_num_inliers:
            max_num_inliers = num_inliers
            origin = p1
            plane_normal = normal
            max_inlier_ratio = inlier_ratio

        if inlier_ratio > early_stop_thresh:
            break

    # if plane_normal[2] < 0:
    #     plane_normal *= -1
    if plane_normal @ origin > 0:
        plane_normal *= -1

    # randomly sample x_dir and y_dir given plane normal as z_dir
    x_dir = np.array([-plane_normal[2], 0, plane_normal[0]])
    x_dir /= la.norm(x_dir)
    y_dir = np.cross(plane_normal, x_dir)
    plane_frame = np.eye(4)
    plane_frame[:3, 0] = x_dir
    plane_frame[:3, 1] = y_dir
    plane_frame[:3, 2] = plane_normal
    plane_frame[:3, 3] = origin

    if visualize:
        dist = (pts - origin) @ plane_normal
        pcd_vis = copy.deepcopy(pcd)
        colors = np.asarray(pcd_vis.colors)
        colors[np.abs(dist) < inlier_thresh] = np.array([0, 0, 1])
        colors[dist < -inlier_thresh] = np.array([1, 0, 0])

        plane_frame_vis = generate_coordinate_frame(plane_frame, scale=0.05)
        cam_frame_vis = generate_coordinate_frame(np.eye(4), scale=0.05)
        o3d.visualization.draw_geometries([cam_frame_vis, plane_frame_vis, pcd_vis])

    return plane_frame, max_inlier_ratio


def generate_coordinate_frame(T, scale=0.05):
    mesh = o3d.geometry.TriangleMesh.create_coordinate_frame()
    mesh.scale(scale, center=np.array([0, 0, 0]))
    return mesh.transform(T)


def kabsch(Q: np.ndarray, P: np.ndarray):
    """
<<<<<<< HEAD
    compute rigid transformation T = [R, t], s.t. Q = R @ P + t
=======
    Kabsch algorithm: https://en.wikipedia.org/wiki/Kabsch_algorithm
    compute optimial transformation between two sets of points
    T = [R, t], s.t. Q = R @ P + t

>>>>>>> 25552a1b
    Q (np.ndarray): shape=(3, N)
    P (np.ndarray): shape=(3, N)
    """
    P_mean = P.mean(1, keepdims=True)  # (3, 1)
    Q_mean = Q.mean(1, keepdims=True)  # (3, 1)

    H = (Q - Q_mean) @ (P - P_mean).T
<<<<<<< HEAD
    U, D, V_t = la.svd(H)
    R = U @ V_t

    # ensure that R is in the right-hand coordinate system, very important!!!
    # https://en.wikipedia.org/wiki/Kabsch_algorithm
    d = np.sign(la.det(U @ V_t))
    R = U @ np.array([
        [1, 0, 0],
        [0, 1, 0],
        [0, 0, d]
    ], dtype=np.float64) @ V_t
=======
    U, _, V_t = la.svd(H)
    R = U @ V_t

    # ensure that R is in the right-hand coordinate system, very important!!!
    d = np.sign(la.det(U @ V_t))
    D = np.array([
        [1, 0, 0],
        [0, 1, 0],
        [0, 0, d]
    ], dtype=np.float64)
    R = U @ D @ V_t
>>>>>>> 25552a1b
    t = Q_mean - R @ P_mean

    T = np.eye(4)
    T[:3, :3] = R
    T[:3, 3:4] = t
    return T<|MERGE_RESOLUTION|>--- conflicted
+++ resolved
@@ -145,14 +145,10 @@
 
 def kabsch(Q: np.ndarray, P: np.ndarray):
     """
-<<<<<<< HEAD
-    compute rigid transformation T = [R, t], s.t. Q = R @ P + t
-=======
     Kabsch algorithm: https://en.wikipedia.org/wiki/Kabsch_algorithm
     compute optimial transformation between two sets of points
     T = [R, t], s.t. Q = R @ P + t
 
->>>>>>> 25552a1b
     Q (np.ndarray): shape=(3, N)
     P (np.ndarray): shape=(3, N)
     """
@@ -160,19 +156,6 @@
     Q_mean = Q.mean(1, keepdims=True)  # (3, 1)
 
     H = (Q - Q_mean) @ (P - P_mean).T
-<<<<<<< HEAD
-    U, D, V_t = la.svd(H)
-    R = U @ V_t
-
-    # ensure that R is in the right-hand coordinate system, very important!!!
-    # https://en.wikipedia.org/wiki/Kabsch_algorithm
-    d = np.sign(la.det(U @ V_t))
-    R = U @ np.array([
-        [1, 0, 0],
-        [0, 1, 0],
-        [0, 0, d]
-    ], dtype=np.float64) @ V_t
-=======
     U, _, V_t = la.svd(H)
     R = U @ V_t
 
@@ -184,7 +167,6 @@
         [0, 0, d]
     ], dtype=np.float64)
     R = U @ D @ V_t
->>>>>>> 25552a1b
     t = Q_mean - R @ P_mean
 
     T = np.eye(4)
