--- conflicted
+++ resolved
@@ -231,7 +231,9 @@
 
         self.rigid_finetune(complete_obs_depth)
 
-<<<<<<< HEAD
+        return complete_obs_color, complete_obs_depth
+
+
     def compute_mc2cam_mat(self, info):
         cap_end_pos = list()
         num_end_caps = 2 * self.data_cfg['num_rods']
@@ -266,10 +268,6 @@
         cam2mc_mat[0:3, 3] = t.squeeze()
         print(cam2mc_mat)
         return cam2mc_mat
-=======
-        return complete_obs_color, complete_obs_depth
-
->>>>>>> eb571951
 
     def track_with_rgbd(self, color_im, depth_im):
         color_im_hsv = cv2.cvtColor(color_im, cv2.COLOR_RGB2HSV)
@@ -601,15 +599,11 @@
         info['sensor_status'] = {key: True for key in info['sensors'].keys()}
         # info['sensor_status']['2'] = False
 
-<<<<<<< HEAD
-        tracker.update(color_im, depth_im, info)
+        complete_obs_color, complete_obs_depth = tracker.update(color_im, depth_im, info)
         tracker.compute_mc2cam_mat(info)
-=======
-        complete_obs_color, complete_obs_depth = tracker.update(color_im, depth_im, info)
         # complete_obs_bgr = cv2.cvtColor(complete_obs_color, cv2.COLOR_RGB2BGR)
         # complete_obs_bgr[complete_obs_depth == 0] = 0
         # cv2.imwrite(os.path.join(video_path, 'observation', f"{idx:04d}.png"), complete_obs_bgr)
->>>>>>> eb571951
 
         if args.visualize:
             cv2.imshow("observation", color_im_bgr)
