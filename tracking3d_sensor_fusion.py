import os
import time
import copy
import importlib
import pprint
import json
from argparse import ArgumentParser

import numpy as np
import cv2
import networkx as nx
import open3d as o3d
from scipy import linalg as la
from scipy.optimize import minimize
from matplotlib import pyplot as plt
from tqdm.contrib import tenumerate
from tqdm import tqdm

import perception_utils

class Tracker:

    ColorDict = {
        "red": [255, 0, 0],
        "green": [0, 255, 0],
        "blue": [0, 0, 255]
    }

    def __init__(self, data_cfg, rod_mesh_file):
        self.data_cfg = data_cfg
        pprint.pprint(self.data_cfg)
        self.initialized = False

        self.rod_length = self.data_cfg['rod_length']

        # initialize graph
        self.G = nx.Graph()
        self.G.graph['rods'] = [(u, v) for (u, v) in self.data_cfg['color_to_rod'].values()]
        self.G.graph['tendons'] = [(u, v) for (u, v) in self.data_cfg['sensor_to_tendon'].values()]

        # add end cap (marker) node to graph
        for node, color in enumerate(self.data_cfg['node_to_color']):
            self.G.add_node(node) 
            self.G.nodes[node]['color'] = color
            self.G.nodes[node]['pos_list'] = []

        # add tendon edge to graph
        for sensor_id, (u, v) in self.data_cfg['sensor_to_tendon'].items():
            self.G.add_edge(u, v)
            self.G.edges[u, v]['sensor_id'] = sensor_id
            self.G.edges[u, v]['type'] = 'tendon'
        
        # add rod edge to graph
        for color, (u, v) in self.data_cfg['color_to_rod'].items():
            self.G.add_edge(u, v)
            self.G.edges[u, v]['type'] = 'rod'
            self.G.edges[u, v]['length'] = self.data_cfg['rod_length']
            self.G.edges[u, v]['color'] = color
            self.G.edges[u, v]['pose_list'] = []
        
        # read rod mesh for ICP
        rod_mesh = o3d.io.read_triangle_mesh(rod_mesh_file)
        self.rod_pcd = rod_mesh.sample_points_poisson_disk(6000)
        points = np.asarray(self.rod_pcd.points)
        offset = points.mean(0)
        points -= offset  # move point cloud center
        points /= self.data_cfg['rod_scale']  # scale points from millimeter to meter

        # visualize rod and end caps
<<<<<<< HEAD
        # init_rod_pose = np.eye(4)
        # rod_frame = utils.generate_coordinate_frame(init_rod_pose)
        # end_cap_pose_1 = init_rod_pose.copy()
        # end_cap_pose_1[:3, 3] += end_cap_pose_1[:3, 2] * self.rod_length / 2
        # end_cap_frame_1 = utils.generate_coordinate_frame(end_cap_pose_1)
        # end_cap_pose_2 = init_rod_pose.copy()
        # end_cap_pose_2[:3, 3] -= end_cap_pose_2[:3, 2] * self.rod_length / 2
        # end_cap_frame_2 = utils.generate_coordinate_frame(end_cap_pose_2)
        # o3d.visualization.draw_geometries([self.rod_pcd, rod_frame, end_cap_frame_1, end_cap_frame_2])

    def initialize(self, color_im: np.ndarray, depth_im: np.ndarray, info: dict,
                   visualize: bool = True, compute_hsv: bool = True):

        scene_pcd = utils.create_pcd(depth_im, self.data_cfg['cam_intr'], color_im,
                                     depth_trunc=self.data_cfg['depth_trunc'])
=======
        init_rod_pose = np.eye(4)
        self.rod_length = self.data_cfg['rod_length']
        rod_frame = perception_utils.generate_coordinate_frame(init_rod_pose)
        end_cap_pose_1 = init_rod_pose.copy()
        end_cap_pose_1[:3, 3] += end_cap_pose_1[:3, 2] * self.rod_length / 2
        end_cap_frame_1 = perception_utils.generate_coordinate_frame(end_cap_pose_1)
        end_cap_pose_2 = init_rod_pose.copy()
        end_cap_pose_2[:3, 3] -= end_cap_pose_2[:3, 2] * self.rod_length / 2
        end_cap_frame_2 = perception_utils.generate_coordinate_frame(end_cap_pose_2)
        o3d.visualization.draw_geometries([self.rod_pcd, rod_frame, end_cap_frame_1, end_cap_frame_2])

    def initialize(self, color_im: np.ndarray, depth_im: np.ndarray, visualize: bool = True, compute_hsv: bool = True):
        scene_pcd = perception_utils.create_pcd(depth_im, self.data_cfg['cam_intr'], color_im,
                                                depth_trunc=self.data_cfg['depth_trunc'])
>>>>>>> d74b269d
        o3d.visualization.draw_geometries([scene_pcd])

        if 'cam_extr' not in self.data_cfg:
            plane_frame, _ = perception_utils.plane_detection_ransac(scene_pcd, inlier_thresh=0.005, visualize=visualize)
            self.data_cfg['cam_extr'] = np.round(plane_frame, decimals=3)
        if visualize:
            plane_frame = self.data_cfg['cam_extr']
            plane_frame_vis = perception_utils.generate_coordinate_frame(plane_frame, scale=0.05)
            cam_frame_vis = perception_utils.generate_coordinate_frame(np.eye(4), scale=0.05)
            o3d.visualization.draw_geometries([cam_frame_vis, plane_frame_vis, scene_pcd])

        scene_pcd.transform(la.inv(self.data_cfg['cam_extr']))
        o3d.visualization.draw_geometries([scene_pcd])
        
        if 'init_end_cap_rois' not in self.data_cfg:
            color_im_bgr = cv2.cvtColor(color_im, cv2.COLOR_RGB2BGR)
            end_cap_rois = dict()
            for u in self.G.nodes:
                color = self.G.nodes[u]['color']
                window_name = f'Select #{u} end cap ({color})'
                end_cap_roi = cv2.selectROI(window_name, color_im_bgr, fromCenter=False, showCrosshair=False)
                cv2.destroyWindow(window_name)
                end_cap_rois[str(u)] = end_cap_roi
            self.data_cfg['init_end_cap_rois'] = end_cap_rois

        # visualize init bboxes
        color_im_vis = color_im.copy()
        for u in self.G.nodes:
            color = self.G.nodes[u]['color']
            roi = self.data_cfg['init_end_cap_rois'][str(u)]
            pt1 = (int(roi[0]), int(roi[1]))
            pt2 = (pt1[0] + int(roi[2]), pt1[1] + int(roi[3]))
            cv2.rectangle(color_im_vis, pt1, pt2, Tracker.ColorDict[color], 2)
        color_im_vis = cv2.cvtColor(color_im_vis, cv2.COLOR_RGB2BGR)

        if visualize:
            cv2.imshow("init bboxes", color_im_vis)
            cv2.waitKey(0)
            cv2.destroyWindow("init bboxes")

        # calculate hsv histograms
        if compute_hsv:
            for color, (u, v) in self.data_cfg['color_to_rod'].items():
                h_hist = np.zeros((256, 1))
                s_hist = np.zeros((256, 1))
                v_hist = np.zeros((256, 1))
                for i in (u, v):
                    roi = self.data_cfg['init_end_cap_rois'][str(i)]
                    pt1 = (int(roi[0]), int(roi[1]))
                    pt2 = (pt1[0] + int(roi[2]), pt1[1] + int(roi[3]))
                    cropped_im = color_im[pt1[1]:pt2[1], pt1[0]:pt2[0]].copy()
                    cropped_im_hsv = cv2.cvtColor(cropped_im, cv2.COLOR_RGB2HSV)
                    h_hist += cv2.calcHist([cropped_im_hsv], [0], None, [256], [0, 256])
                    s_hist += cv2.calcHist([cropped_im_hsv], [1], None, [256], [0, 256])
                    v_hist += cv2.calcHist([cropped_im_hsv], [2], None, [256], [0, 256])
                
                if visualize:
                    plt.plot(h_hist, label='h', color='r')
                    plt.plot(s_hist, label='s', color='g')
                    plt.plot(v_hist, label='v', color='b')
                    plt.xlim([0, 256])
                    plt.title(color)
                    plt.legend()
                    plt.show()

        # estimate init rod transformation
        complete_obs_pcd = o3d.geometry.PointCloud()
        for color, (u, v) in self.data_cfg['color_to_rod'].items():
            print("color: ", color)
            print(self.data_cfg['hsv_ranges'][color])
            end_cap_centers = []
            obs_pcd = o3d.geometry.PointCloud()

            for node in (u, v):
                roi = self.data_cfg['init_end_cap_rois'][str(node)]
                pt1 = (int(roi[0]), int(roi[1]))
                pt2 = (pt1[0] + int(roi[2]), pt1[1] + int(roi[3]))
                masked_depth_im = np.zeros_like(depth_im)
                masked_depth_im[pt1[1]:pt2[1], pt1[0]:pt2[0]] = depth_im[pt1[1]:pt2[1], pt1[0]:pt2[0]]

                color_im_hsv = cv2.cvtColor(color_im, cv2.COLOR_RGB2HSV)
                masked_color_im = np.zeros_like(color_im_hsv)
                masked_color_im[pt1[1]:pt2[1], pt1[0]:pt2[0]] = color_im_hsv[pt1[1]:pt2[1], pt1[0]:pt2[0]]
                end_cap_pcd = perception_utils.create_pcd(masked_depth_im, self.data_cfg['cam_intr'], masked_color_im,
                                                          cam_extr=self.data_cfg['cam_extr'])

                # filter end_cap_pcd by HSV
                points_hsv = np.asarray(end_cap_pcd.colors) * 255
                mask1 = np.all((points_hsv - self.data_cfg['hsv_ranges'][color][0]) >= 0, axis=1)
                mask2 = np.all((points_hsv - self.data_cfg['hsv_ranges'][color][1]) <= 0, axis=1)

                if color == 'red':
                    mask3 = np.all((points_hsv - np.array([0, 150, 50])) >= 0, axis=1)
                    mask4 = np.all((points_hsv - np.array([20, 255, 255])) <= 0, axis=1)
                    valid_indices = np.where((mask1 & mask2) | (mask3 & mask4))[0]
                else:
                    valid_indices = np.where(mask1 & mask2)[0]

                end_cap_pcd = end_cap_pcd.select_by_index(valid_indices)

                # filter end_cap_pcd by finding the largest cluster
                labels = np.asarray(end_cap_pcd.cluster_dbscan(eps=0.02, min_points=10, print_progress=False))
                points_for_each_cluster = [(labels == label).sum() for label in range(labels.max() + 1)]
                label = np.argmax(points_for_each_cluster)
                masked_indices = np.where(labels == label)[0]
                end_cap_pcd = end_cap_pcd.select_by_index(masked_indices)

                end_cap_center = np.asarray(end_cap_pcd.points).mean(axis=0)
                end_cap_centers.append(end_cap_center)

                obs_pcd += end_cap_pcd

            complete_obs_pcd += obs_pcd
            
            # compute rod pose given end cap centers
            init_pose = self.estimate_rod_pose_from_end_cap_centers(end_cap_centers)
            rod_pcd = copy.deepcopy(self.rod_pcd)
            rod_pcd = rod_pcd.paint_uniform_color(np.array(Tracker.ColorDict[color]) / 255)
            icp_result = perception_utils.icp(rod_pcd, obs_pcd, max_iter=30, init=init_pose)
            print(f"init icp fitness ({color}):", icp_result.fitness)
            rod_pose = icp_result.transformation
            rod_pcd.transform(rod_pose)
            self.G.edges[u, v]['pose_list'].append(rod_pose)
            self.G.nodes[u]['pos_list'].append(rod_pose[:3, 3] - rod_pose[:3, 2] * self.rod_length / 2)
            self.G.nodes[v]['pos_list'].append(rod_pose[:3, 3] + rod_pose[:3, 2] * self.rod_length / 2)

        self.constrained_optimization(info, balance_factor=0.8)

        robot_cloud = o3d.geometry.PointCloud()
        for color, (u, v) in self.data_cfg['color_to_rod'].items():
            rod_pcd = copy.deepcopy(self.rod_pcd)
            rod_pcd = rod_pcd.paint_uniform_color(np.array(Tracker.ColorDict[color]) / 255)
            rod_pose = self.G.edges[u, v]['pose_list'][-1]
            rod_pcd.transform(rod_pose)
            robot_cloud += rod_pcd

        robot_cloud = self.rigid_finetune(complete_obs_pcd, robot_cloud)

        if visualize:
            o3d.visualization.draw_geometries([scene_pcd, robot_cloud])
        
        self.initialized = True

    def update(self, color_im, depth_im, info):
        assert self.initialized, "[Error] You must first initialize the tracker!"
        color_im_hsv = cv2.cvtColor(color_im, cv2.COLOR_RGB2HSV)        
        scene_pcd_hsv = perception_utils.create_pcd(depth_im, self.data_cfg['cam_intr'], color_im_hsv,
                                                    depth_trunc=self.data_cfg['depth_trunc'],
                                                    cam_extr=self.data_cfg['cam_extr'])
        scene_pcd = perception_utils.create_pcd(depth_im, self.data_cfg['cam_intr'], color_im,
                                                depth_trunc=self.data_cfg['depth_trunc'],
                                                cam_extr=self.data_cfg['cam_extr'])

        complete_obs_pcd = self.track_with_rgbd(scene_pcd_hsv)
        self.constrained_optimization(info, balance_factor=0.8)

        robot_cloud = o3d.geometry.PointCloud()
        for color, (u, v) in self.data_cfg['color_to_rod'].items():
            rod_pcd = copy.deepcopy(self.rod_pcd)
            rod_pcd = rod_pcd.paint_uniform_color(np.array(Tracker.ColorDict[color]) / 255)
            rod_pose = self.G.edges[u, v]['pose_list'][-1]
            rod_pcd.transform(rod_pose)
            robot_cloud += rod_pcd

        robot_cloud = self.rigid_finetune(complete_obs_pcd, robot_cloud)
        return robot_cloud, scene_pcd
    
    def visualize(self, robot_cloud, scene_pcd, visualizer):
        visualizer.clear_geometries()
        visualizer.add_geometry(scene_pcd)
        visualizer.add_geometry(robot_cloud)

        # Due to a potential bug in Open3D, cx, cy can only be w / 2 - 0.5, h / 2 - 0.5
        # https://github.com/intel-isl/Open3D/issues/1164
        cam_intr_vis = o3d.camera.PinholeCameraIntrinsic()
        cam_intr = np.array(self.data_cfg['cam_intr'])
        fx, fy = cam_intr[0, 0], cam_intr[1, 1]
        cx, cy = self.data_cfg['im_w'] / 2 - 0.5, self.data_cfg['im_h'] / 2 - 0.5
        cam_intr_vis.set_intrinsics(self.data_cfg['im_w'], self.data_cfg['im_h'], fx, fy, cx, cy)
        cam_params = o3d.camera.PinholeCameraParameters()
        cam_params.intrinsic = cam_intr_vis
        cam_params.extrinsic = self.data_cfg['cam_extr']

        visualizer.get_view_control().convert_from_pinhole_camera_parameters(cam_params)
        visualizer.poll_events()
        visualizer.update_renderer()

    def track_with_rgbd(self, scene_pcd_hsv):
        complete_obs_pcd = o3d.geometry.PointCloud()
        for color, (u, v) in self.data_cfg['color_to_rod'].items():
            end_cap_obs_cloud = o3d.geometry.PointCloud()
            prev_pose = self.G.edges[u, v]['pose_list'][-1].copy()

            for node in (u, v):
                prev_end_cap_pos = self.G.nodes[node]['pos_list'][-1]

                # points = np.asarray(scene_pcd_hsv.points)
                # dist = la.norm(points - prev_end_cap_pos[None], axis=1)
                # valid_indices = np.where(dist < 0.04)[0]
                # cropped_cloud = scene_pcd_hsv.select_by_index(valid_indices)

                half_length = 0.04
                lowerbound = prev_end_cap_pos - half_length
                upperbound = prev_end_cap_pos + half_length
                end_cap_bbox = o3d.geometry.AxisAlignedBoundingBox(lowerbound, upperbound)
                cropped_cloud = scene_pcd_hsv.crop(end_cap_bbox)

                points_hsv = np.asarray(cropped_cloud.colors) * 255
                mask1 = np.all((points_hsv - self.data_cfg['hsv_ranges'][color][0]) >= 0, axis=1)
                mask2 = np.all((points_hsv - self.data_cfg['hsv_ranges'][color][1]) <= 0, axis=1)
                if color == 'red':
<<<<<<< HEAD
                    mask3 = np.all((points_hsv - np.array([0, 100, 50])) >= 0, axis=1)
                    mask4 = np.all((points_hsv - np.array([20, 255, 255])) <= 0, axis=1)
=======
                    mask3 = np.all((points_hsv - np.array([0, 10, 50])) >= 0, axis=1)
                    mask4 = np.all((points_hsv - np.array([10, 255, 255])) <= 0, axis=1)
>>>>>>> d74b269d
                    valid_indices = np.where((mask1 & mask2) | (mask3 & mask4))[0]
                else:
                    valid_indices = np.where(mask1 & mask2)[0]

                # get point cloud for ICP refinement
                if len(valid_indices) > 50:  # There are enough points for ICP
                    end_cap_pcd = cropped_cloud.select_by_index(valid_indices)
                    end_cap_pcd.paint_uniform_color(np.array(Tracker.ColorDict[color]) / 255)
                    end_cap_obs_cloud += end_cap_pcd
                elif len(valid_indices) > 0:  # There are some points but not enough for ICP
                    end_cap_pcd = cropped_cloud.select_by_index(valid_indices)
                    end_cap_pcd.paint_uniform_color(np.array(Tracker.ColorDict[color]) / 255)
                    end_cap_obs_cloud += end_cap_pcd

                    # randomly sample points around previous end cap center
                    sampled_pts = np.random.normal(loc=prev_end_cap_pos, scale=0.005, size=(100, 3))
                    sampled_pcd = o3d.geometry.PointCloud()
                    sampled_pcd.points = o3d.utility.Vector3dVector(sampled_pts)
                    sampled_pcd.paint_uniform_color(np.array(Tracker.ColorDict[color]) / 255)
                    end_cap_obs_cloud += sampled_pcd
                else:  # no point exists, randomly sample points around previous end cap center
                    sampled_pts = np.random.normal(loc=prev_end_cap_pos, scale=0.005, size=(100, 3))
                    sampled_pcd = o3d.geometry.PointCloud()
                    sampled_pcd.points = o3d.utility.Vector3dVector(sampled_pts)
                    sampled_pcd.paint_uniform_color(np.array(Tracker.ColorDict[color]) / 255)
                    end_cap_obs_cloud += sampled_pcd

                if len(valid_indices) > 0:
                    complete_obs_pcd += end_cap_pcd

            rod_pcd = copy.deepcopy(self.rod_pcd)
            rod_pcd = rod_pcd.paint_uniform_color(np.array(Tracker.ColorDict[color]) / 255)

            icp_result = perception_utils.icp(rod_pcd, end_cap_obs_cloud, max_iter=30, init=prev_pose)
            if icp_result.fitness > 0.7 and la.norm(icp_result.transformation[:3, 3] - prev_pose[:3, 3]) < 0.05:
                curr_pose = icp_result.transformation
            else:
                curr_pose = prev_pose.copy()

            self.G.edges[u, v]['pose_list'].append(curr_pose)
            self.G.nodes[u]['pos_list'].append(curr_pose[:3, 3] - curr_pose[:3, 2] * self.rod_length / 2)
            self.G.nodes[v]['pos_list'].append(curr_pose[:3, 3] + curr_pose[:3, 2] * self.rod_length / 2)

        return complete_obs_pcd

    def constrained_optimization(self, info, balance_factor=0.8):
        rod_length = self.data_cfg['rod_length']
        num_end_caps = 2 * self.data_cfg['num_rods']  # a rod has two end caps

        sensor_measurement = info['sensors']
        obj_func = self.objective_function_generator(sensor_measurement, balance_factor=balance_factor)

        init_values = np.zeros(3 * num_end_caps)
        for i in range(num_end_caps):
            init_values[(3*i):(3*i + 3)] = self.G.nodes[i]['pos_list'][-1]

        # be VERY CAREFUL when generating a lambda function in a for loop
        # https://stackoverflow.com/questions/45491376/
        # https://docs.python-guide.org/writing/gotchas/#late-binding-closures
        rod_constraints = []
        for _, (u, v) in self.data_cfg['color_to_rod'].items():
            constraint = dict()
            constraint['type'] = 'eq'
            constraint['fun'] = self.constraint_function_generator(u, v, rod_length)
            rod_constraints.append(constraint)

        # res = minimize(obj_func, init_values, method='SLSQP', constraints=[])
        res = minimize(obj_func, init_values, method='SLSQP', constraints=rod_constraints)
        assert res.success, "Optimization fail! Something must be wrong."

        for i in range(num_end_caps):
            self.G.nodes[i]['pos_list'][-1] = res.x[(3*i):(3*i + 3)].copy()
        
        for color, (u, v) in self.data_cfg['color_to_rod'].items():
            prev_rod_pose = self.G.edges[u, v]['pose_list'][-1]
            u_pos = self.G.nodes[u]['pos_list'][-1]
            v_pos = self.G.nodes[v]['pos_list'][-1]
            curr_end_cap_centers = np.vstack([u_pos, v_pos])
            optimized_pose = self.estimate_rod_pose_from_end_cap_centers(curr_end_cap_centers, prev_rod_pose)
            self.G.edges[u, v]['pose_list'][-1] = optimized_pose
    
    def constraint_function_generator(self, u, v, rod_length):
        def constraint_function(X):
            return la.norm(X[(3*u):(3*u + 3)] - X[(3*v):(3*v + 3)]) - rod_length
        return constraint_function
    
    def objective_function_generator(self, sensor_measurement, balance_factor=0.5):
        def objective_function(X):
            unary_loss = 0
            for i in range(len(self.data_cfg['node_to_color'])):
                pos = X[(3*i):(3*i + 3)]
                estimated_pos = self.G.nodes[i]['pos_list'][-1]
                unary_loss += la.norm(pos - estimated_pos)**2
            binary_loss = 0
            for sensor_id, (u, v) in data_cfg['sensor_to_tendon'].items():
                u_pos = X[(3*u):(3*u + 3)]
                v_pos = X[(3*v):(3*v + 3)]
                estimated_length = la.norm(u_pos - v_pos)
                measured_length = sensor_measurement[str(sensor_id)]['length'] / 100
                binary_loss += (estimated_length - measured_length)**2
            return balance_factor * unary_loss + (1 - balance_factor) * binary_loss
        return objective_function

    def rigid_finetune(self, obs_cloud, robot_cloud):
        icp_result = perception_utils.icp(robot_cloud, obs_cloud, max_iter=30, init=np.eye(4))
        if icp_result.fitness > 0.7 and la.norm(icp_result.transformation[:3, 3]) < 0.05:
            delta_transformation = icp_result.transformation
        else:
            delta_transformation = np.eye(4)

        for _, (u, v) in self.data_cfg['color_to_rod'].items():
            prev_rod_pose = self.G.edges[u, v]['pose_list'][-1]
            optimized_pose = delta_transformation @ prev_rod_pose
            self.G.edges[u, v]['pose_list'][-1] = optimized_pose
            self.G.nodes[u]['pos_list'][-1] = optimized_pose[:3, 3] - optimized_pose[:3, 2] * self.rod_length / 2
            self.G.nodes[v]['pos_list'][-1] = optimized_pose[:3, 3] + optimized_pose[:3, 2] * self.rod_length / 2
        
        robot_cloud.transform(delta_transformation)
        return robot_cloud
    
    def estimate_rod_pose_from_end_cap_centers(self, curr_end_cap_centers, prev_rod_pose=None):
        curr_rod_pos = (curr_end_cap_centers[0] + curr_end_cap_centers[1]) / 2
        curr_z_dir = curr_end_cap_centers[1] - curr_end_cap_centers[0]
        curr_z_dir /= la.norm(curr_z_dir)

        if prev_rod_pose is None:
            prev_rod_pose = np.eye(4)
        
        prev_rot = prev_rod_pose[:3, :3].copy()
        prev_z_dir = prev_rot[:, 2].copy()

        # https://math.stackexchange.com/questions/180418/
        delta_rot = perception_utils.np_rotmat_of_two_v(v1=prev_z_dir, v2=curr_z_dir)
        curr_rod_pose = np.eye(4)
        curr_rod_pose[:3, :3] = delta_rot @ prev_rot
        curr_rod_pose[:3, 3] = curr_rod_pos
        return curr_rod_pose

    # def estimate_rod_pose_from_end_cap_centers(self, end_cap_centers):
    #     pos = (end_cap_centers[0] + end_cap_centers[1]) / 2
    #     z_dir = end_cap_centers[1] - end_cap_centers[0]
    #     z_dir /= la.norm(z_dir)
    #     x_dir = np.array([-z_dir[2], 0, z_dir[0]])
    #     x_dir /= la.norm(x_dir)
    #     y_dir = np.cross(z_dir, x_dir)
    #     y_dir /= la.norm(y_dir)

    #     pose = np.eye(4)
    #     pose[:3, 0] = x_dir
    #     pose[:3, 1] = y_dir
    #     pose[:3, 2] = z_dir
    #     pose[:3, 3] = pos
    #     return pose


if __name__ == '__main__':
    parser = ArgumentParser()
    parser.add_argument("--dataset", default="dataset")
    parser.add_argument("--video_id", default="six_cameras10")
    parser.add_argument("--rod_mesh_file", default="pcd/yale/untethered_rod_w_end_cap.ply")
<<<<<<< HEAD
    parser.add_argument("--first_frame_id", default=0, type=int)
=======
>>>>>>> d74b269d
    parser.add_argument("-v", "--visualize", default=True, action="store_true")
    args = parser.parse_args()

    video_path = os.path.join(args.dataset, args.video_id)
    prefixes = sorted([i.split('.')[0] for i in os.listdir(os.path.join(video_path, 'color'))])

    data_cfg_module = importlib.import_module(f'{args.dataset}.{args.video_id}.config')
    data_cfg = data_cfg_module.get_config(read_cfg=True)

    tracker = Tracker(data_cfg, rod_mesh_file=args.rod_mesh_file)

    # initialize tracker with the first frame    
    color_path = os.path.join(video_path, 'color', f'{prefixes[args.first_frame_id]}.png')
    depth_path = os.path.join(video_path, 'depth', f'{prefixes[args.first_frame_id]}.png')
    info_path = os.path.join(video_path, 'data', f'{prefixes[args.first_frame_id]}.json')
    color_im = cv2.cvtColor(cv2.imread(color_path), cv2.COLOR_BGR2RGB)
    depth_im = cv2.imread(depth_path, cv2.IMREAD_UNCHANGED).astype(np.float32) / data_cfg['depth_scale']
    with open(info_path, 'r') as f:
        info = json.load(f)
    tracker.initialize(color_im, depth_im, info, visualize=args.visualize, compute_hsv=False)
    data_cfg_module.write_config(tracker.data_cfg)

    # track frames
    os.makedirs(os.path.join(video_path, "scene_cloud"), exist_ok=True)
    os.makedirs(os.path.join(video_path, "estimation_cloud"), exist_ok=True)
    os.makedirs(os.path.join(video_path, "raw_estimation"), exist_ok=True)

    if args.visualize:
        visualizer = o3d.visualization.Visualizer()
        visualizer.create_window(width=data_cfg['im_w'], height=data_cfg['im_h'])

    for idx in tqdm(range(args.first_frame_id + 1, len(prefixes))):
        prefix = prefixes[idx]
        color_path = os.path.join(video_path, 'color', f'{prefix}.png')
        depth_path = os.path.join(video_path, 'depth', f'{prefix}.png')
        info_path = os.path.join(video_path, 'data', f'{prefix}.json')

        color_im_bgr = cv2.imread(color_path)
        color_im = cv2.cvtColor(color_im_bgr, cv2.COLOR_BGR2RGB)
        depth_im = cv2.imread(depth_path, cv2.IMREAD_UNCHANGED).astype(np.float32) / data_cfg['depth_scale']
        with open(info_path, 'r') as f:
            info = json.load(f)

        robot_cloud, scene_pcd = tracker.update(color_im, depth_im, info)
        estimation_cloud = robot_cloud + scene_pcd

        if args.visualize:
            tracker.visualize(robot_cloud, scene_pcd, visualizer)
            cv2.imshow("observation", color_im_bgr)
            cv2.waitKey(1)

        o3d.io.write_point_cloud(os.path.join(video_path, "estimation_cloud", f"{idx:04d}.ply"), estimation_cloud)
        visualizer.capture_screen_image(os.path.join(video_path, "raw_estimation", f"{idx:04d}.png"))

    # save rod poses and end cap positions to file
    pose_output_folder = os.path.join(video_path, "poses")
    os.makedirs(pose_output_folder, exist_ok=True)
    for color, (u, v) in tracker.data_cfg['color_to_rod'].items():
        np.save(os.path.join(pose_output_folder, f'{color}.npy'), np.array(tracker.G.edges[u, v]['pose_list']))
        np.save(os.path.join(pose_output_folder, f'{u}_pos.npy'), np.array(tracker.G.nodes[u]['pos_list']))
        np.save(os.path.join(pose_output_folder, f'{v}_pos.npy'), np.array(tracker.G.nodes[v]['pos_list']))<|MERGE_RESOLUTION|>--- conflicted
+++ resolved
@@ -67,38 +67,21 @@
         points /= self.data_cfg['rod_scale']  # scale points from millimeter to meter
 
         # visualize rod and end caps
-<<<<<<< HEAD
         # init_rod_pose = np.eye(4)
-        # rod_frame = utils.generate_coordinate_frame(init_rod_pose)
+        # rod_frame = perception_utitls.generate_coordinate_frame(init_rod_pose)
         # end_cap_pose_1 = init_rod_pose.copy()
         # end_cap_pose_1[:3, 3] += end_cap_pose_1[:3, 2] * self.rod_length / 2
-        # end_cap_frame_1 = utils.generate_coordinate_frame(end_cap_pose_1)
+        # end_cap_frame_1 = perception_utitls.generate_coordinate_frame(end_cap_pose_1)
         # end_cap_pose_2 = init_rod_pose.copy()
         # end_cap_pose_2[:3, 3] -= end_cap_pose_2[:3, 2] * self.rod_length / 2
-        # end_cap_frame_2 = utils.generate_coordinate_frame(end_cap_pose_2)
+        # end_cap_frame_2 = perception_utitls.generate_coordinate_frame(end_cap_pose_2)
         # o3d.visualization.draw_geometries([self.rod_pcd, rod_frame, end_cap_frame_1, end_cap_frame_2])
 
     def initialize(self, color_im: np.ndarray, depth_im: np.ndarray, info: dict,
                    visualize: bool = True, compute_hsv: bool = True):
 
-        scene_pcd = utils.create_pcd(depth_im, self.data_cfg['cam_intr'], color_im,
+        scene_pcd = perception_utils.create_pcd(depth_im, self.data_cfg['cam_intr'], color_im,
                                      depth_trunc=self.data_cfg['depth_trunc'])
-=======
-        init_rod_pose = np.eye(4)
-        self.rod_length = self.data_cfg['rod_length']
-        rod_frame = perception_utils.generate_coordinate_frame(init_rod_pose)
-        end_cap_pose_1 = init_rod_pose.copy()
-        end_cap_pose_1[:3, 3] += end_cap_pose_1[:3, 2] * self.rod_length / 2
-        end_cap_frame_1 = perception_utils.generate_coordinate_frame(end_cap_pose_1)
-        end_cap_pose_2 = init_rod_pose.copy()
-        end_cap_pose_2[:3, 3] -= end_cap_pose_2[:3, 2] * self.rod_length / 2
-        end_cap_frame_2 = perception_utils.generate_coordinate_frame(end_cap_pose_2)
-        o3d.visualization.draw_geometries([self.rod_pcd, rod_frame, end_cap_frame_1, end_cap_frame_2])
-
-    def initialize(self, color_im: np.ndarray, depth_im: np.ndarray, visualize: bool = True, compute_hsv: bool = True):
-        scene_pcd = perception_utils.create_pcd(depth_im, self.data_cfg['cam_intr'], color_im,
-                                                depth_trunc=self.data_cfg['depth_trunc'])
->>>>>>> d74b269d
         o3d.visualization.draw_geometries([scene_pcd])
 
         if 'cam_extr' not in self.data_cfg:
@@ -310,13 +293,8 @@
                 mask1 = np.all((points_hsv - self.data_cfg['hsv_ranges'][color][0]) >= 0, axis=1)
                 mask2 = np.all((points_hsv - self.data_cfg['hsv_ranges'][color][1]) <= 0, axis=1)
                 if color == 'red':
-<<<<<<< HEAD
                     mask3 = np.all((points_hsv - np.array([0, 100, 50])) >= 0, axis=1)
                     mask4 = np.all((points_hsv - np.array([20, 255, 255])) <= 0, axis=1)
-=======
-                    mask3 = np.all((points_hsv - np.array([0, 10, 50])) >= 0, axis=1)
-                    mask4 = np.all((points_hsv - np.array([10, 255, 255])) <= 0, axis=1)
->>>>>>> d74b269d
                     valid_indices = np.where((mask1 & mask2) | (mask3 & mask4))[0]
                 else:
                     valid_indices = np.where(mask1 & mask2)[0]
@@ -477,10 +455,7 @@
     parser.add_argument("--dataset", default="dataset")
     parser.add_argument("--video_id", default="six_cameras10")
     parser.add_argument("--rod_mesh_file", default="pcd/yale/untethered_rod_w_end_cap.ply")
-<<<<<<< HEAD
     parser.add_argument("--first_frame_id", default=0, type=int)
-=======
->>>>>>> d74b269d
     parser.add_argument("-v", "--visualize", default=True, action="store_true")
     args = parser.parse_args()
 
